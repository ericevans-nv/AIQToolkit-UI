# Contributing Guidelines

**Welcome to NeMo Agent Toolkit UI**

We appreciate your interest in contributing to our project.

Before you get started, please read our guidelines for contributing.

## Types of Contributions

We welcome the following types of contributions:

- Bug fixes
- New features
- Documentation improvements
- Code optimizations
- Translations
- Tests

## Get Started

To get started, fork the project on GitHub and clone it locally on your machine. Then, create a new branch to work on your changes.

```bash
<<<<<<< HEAD
git clone https://github.com/NVIDIA/NeMo-Agent-Toolkit-UI.git
=======
git clone git@github.com:NVIDIA/NeMo-Agent-Toolkit-UI.git
>>>>>>> 2eb43c34
cd NeMo-Agent-Toolkit-UI
git checkout -b my-branch-name
```

Before submitting your pull request, please make sure your changes pass our automated tests and adhere to our code style guidelines.

## Pull Request Process

1. Fork the project on GitHub.
2. Clone your forked repository locally on your machine.
3. Create a new branch from the main branch.
4. Make your changes on the new branch.
5. Ensure that your changes adhere to our code style guidelines and pass our automated tests.
6. Commit your changes and push them to your forked repository.
7. Submit a pull request to the main branch of the main repository.<|MERGE_RESOLUTION|>--- conflicted
+++ resolved
@@ -22,11 +22,7 @@
 To get started, fork the project on GitHub and clone it locally on your machine. Then, create a new branch to work on your changes.
 
 ```bash
-<<<<<<< HEAD
-git clone https://github.com/NVIDIA/NeMo-Agent-Toolkit-UI.git
-=======
 git clone git@github.com:NVIDIA/NeMo-Agent-Toolkit-UI.git
->>>>>>> 2eb43c34
 cd NeMo-Agent-Toolkit-UI
 git checkout -b my-branch-name
 ```
